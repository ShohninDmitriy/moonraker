--- conflicted
+++ resolved
@@ -660,7 +660,6 @@
 #   repos that are not installed as a service.  The default is True.
 ```
 
-<<<<<<< HEAD
 ## `[Timelapse]`
 Generate Timelapse of a Print
 
@@ -803,9 +802,6 @@
 and ``HYPERLAPSE_STOP`` to your end gcode.
 
 ## `[mqtt]`
-=======
-### `[mqtt]`
->>>>>>> ca27c2cf
 
 Enables an MQTT Client.  When configured most of Moonraker's APIs are availble
 by publishing JSON-RPC requests to `{instance_name}/moonraker/api/request`.
