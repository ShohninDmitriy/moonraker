--- conflicted
+++ resolved
@@ -1554,150 +1554,6 @@
 #   The default is an empty list.
 ```
 
-<<<<<<< HEAD
-## `[Timelapse]`
-Generate Timelapse of a Print
-
-This Component depends on FFMPEG and mjpegstreamer installed on the System which
-is preinstalled in MainsailOs and FluidPI.
-If not you can install it manually using this Guide:
-https://github.com/cncjs/cncjs/wiki/Setup-Guide:-Raspberry-Pi-%7C-MJPEG-Streamer-Install-&-Setup-&-FFMpeg-Recording#mjpeg-streamer-install--setup
-
-You may want to change your Webcamstream to higher resolution, 
-depeding on your OS the mpjepg-streamer config file location differ:   
-- MainsailOS: /boot/mainsail.txt   
-- FluiddPI: 	/boot/fluiddpi.txt   
-
-NOTE:   /boot is owned by root and can not editet as pi user!
-        To edit it use ``sudo nano /boot/mainsail.txt`` via ssh
-        or plug your sd card into your pc and edit it there.  
-
-    
-mjpeg-streamer options see:    
-https://github.com/jacksonliam/mjpg-streamer/blob/master/mjpg-streamer-experimental/plugins/input_uvc/README.md
-
-
-### Activate and configure the plugin adding following to your moonraker.conf:
-```ini
-# moonraker.conf
-
-[timelapse]
-#enabled: True
-##   If this set to False the Gcode macros are ignored and
-##   the autorender is disabled at the end of the print.
-##   The idea is to disable the plugin by default and only activate 
-##   it during runtime via the http endpoint if a timelapse is desired.
-#autorender: True
-##   If this is set to False, the autorender is disabled at the end of the print.
-#constant_rate_factor: 23
-##   The range of the CRF scale is 0–51, where 0 is lossless,
-##   23 is the default, and 51 is worst quality possible. 
-##   A lower value generally leads to higher quality, and a 
-##   subjectively sane range is 17–28.
-##   more info: https://trac.ffmpeg.org/wiki/Encode/H.264
-#output_framerate: 30
-##   Output framerate of the generated video
-#output_path: ~/timelapse/
-##   Path where the generated video will be saved
-#frame_path: /tmp/timelapse/
-##   Path where the temporary frames are saved
-#time_format_code: %Y%m%d_%H%M
-##   Manipulates datetime format of the output filename
-##   see: https://docs.python.org/3/library/datetime.html#strftime-and-strptime-format-codes
-#snapshoturl: http://localhost:8080/?action=snapshot
-##   url to your webcamstream
-#pixelformat: yuv420p
-##   set pixelformat for output video
-##   default to yuv420p because eg. yuvj422p will not play on 
-##   on most smartphones or older media players
-#extraoutputparams: 
-##   here you can extra output parameters to FFMPEG 
-##   further info: https://ffmpeg.org/ffmpeg.html 
-##   eg rotate video by 180° "-vf transpose=2,transpose=2"
-##   or repeat last frame for 5 seconds:
-##   -filter_complex "[0]trim=0:5[hold];[0][hold]concat[extended];[extended][0]overlay"
-```
-
-### Define the Gcode Macro:
-Add the macro to your printer.cfg
-```ini
-# printer.cfg
-
-[gcode_macro _TIMELAPSE_NEW_FRAME]
-gcode:
- {action_call_remote_method("timelapse_newframe")}
- ; leave this in a separate macro!
-
-[gcode_macro TIMELAPSE_TAKE_FRAME]
-gcode:
-  ;SAVE_GCODE_STATE NAME=SNAPSHOT
-  ;M117 move your head/bed here, do retracts and so on
-  ;G4 P500 ;dwell
-  _TIMELAPSE_NEW_FRAME
-  ;G4 P500 ;moar dwelling
-  ;M117 don't forget to un-retract!
-  ;RESTORE_GCODE_STATE NAME=SNAPSHOT
-
-```
-Note: You can edit and add extra gcode to the TIMELASPE_TAKE_FRAME macro if you like to move your
-printhead to a specific position, before taking a picture.
-
-### Add the macro to your Slicer:
-Add the ``TIMELAPSE_TAKE_FRAME`` macro to your slicer so that it is added to the Gcode before or after a layer change.
-
-Note: Also add the macro to your End G-code to get a extra "finished print"
-frame.
-
-#### Prusa Slicer
-Printer Settings -> Custom G-code -> Before layer change Gcode -> ``TIMELAPSE_TAKE_FRAME``
-
-![PrusaSlicer Configuration](assets/img/timelapse-PS-config.png)
-
-#### Ultimaker Cura
-Extensions -> Post Processing -> Modify G-Code ->   
-Add a script -> Insert at layer change -> G-code to insert = ``TIMELAPSE_TAKE_FRAME``
-
-![Cura Configuration](assets/img/timelapse-cura-config.png)
-
-### Timebased frame capture
-If your slicer doesn't support support adding gcode at layer change or you like
-a timebased timelapse more add following to your printer.cfg:
-
-```ini
-# printer.cfg
-
-[delayed_gcode HYPERLAPSE_LOOP]
-gcode:
-  _HYPERLAPSE
-
-[gcode_macro _HYPERLAPSE]
-variable_cycle: 0
-gcode:
-  {% if cycle > 0 %}
-    _TIMELAPSE_NEW_FRAME
-    UPDATE_DELAYED_GCODE ID=HYPERLAPSE_LOOP DURATION={printer["gcode_macro _HYPERLAPSE"].cycle}
-  {% endif %}
-
-[gcode_macro HYPERLAPSE_START]
-variable_defaultcycle: 30  # edit the "cycle" time here (in seconds)
-gcode:
-  {% if params.VALUE is defined %}
-    SET_GCODE_VARIABLE MACRO=_HYPERLAPSE VARIABLE=cycle VALUE={params.VALUE}
-  {% else %}
-    SET_GCODE_VARIABLE MACRO=_HYPERLAPSE VARIABLE=cycle VALUE={printer["gcode_macro HYPERLAPSE_START"].defaultcycle}
-  {% endif %}
-  _HYPERLAPSE
-  
-[gcode_macro HYPERLAPSE_STOP]
-gcode:
-  UPDATE_DELAYED_GCODE ID=HYPERLAPSE_LOOP DURATION=0
-
-```
-then add ``HYPERLAPSE_START`` to your start gcode
-and ``HYPERLAPSE_STOP`` to your end gcode.
-
-## `[mqtt]`
-=======
 !!! Note
     If this application requires a restart after an update it may be necessary
     to grant Moonraker permission to manage its service. See the
@@ -1705,7 +1561,6 @@
     services Moonraker is allowed to manage and how to add additional services.
 
 ### `[mqtt]`
->>>>>>> 18f5ff4e
 
 Enables an MQTT Client.  When configured most of Moonraker's APIs are available
 by publishing JSON-RPC requests to `{instance_name}/moonraker/api/request`.
