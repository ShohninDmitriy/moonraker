--- conflicted
+++ resolved
@@ -2870,86 +2870,6 @@
 ]
 ```
 
-<<<<<<< HEAD
-## Timelapse API
-The APIs below are available when the `[timelapse]` plugin has been configured.
-### Settings
-This Endpoint receive or alter Timelapse related settings during runtime (will reset to default after reboot/restart of moonraker)
-- HTTP command:\
-  `GET /machine/timelapse/settings`
-  
-  `POST /machine/timelapse/settings?enabled=true&autorender=true&constant_rate_factor=23&output_framerate=30&pixelformat=yuv420p&extraoutputparams=`
-  
-- Returns:\
-  the active Settings in following format:
- ```json
-{
-	"result": {
-		"enabled": true,
-		"autorender": true,
-		"constant_rate_factor": 23,
-		"output_framerate": 30,
-		"pixelformat": "yuv420p",
-		"extraoutputparams": ""
-	}
-}
-```
-### Render
-This Endpoint restarts the Render Process of a Timelapse. So the User can Render a Timelapse if the default settings weren't optimal for the last Print / Timelapse. Warning: Start a new Print or Reboot your Raspberry will delete the Frames in the temporary folder!
-- HTTP command:
-
-  `POST /machine/timelapse/render`
-  
-- Returns:
-
-on Success:
-```json
-{
-	"result": {
-		"action": "render",
-		"status": "success",
-		"filename": "timelapse_test_short.gcode_20210319_1730.mp4",
-		"msg": "Rendering Video successful: timelapse_test_short.gcode_20210319_1730.mp4"
-	}
-}
-```
-
-or when skipped because there are no frames to render
-
-```json
-{
-	"result": {
-		"action": "render",
-		"status": "skipped",
-		"msg": "no frames to render skipping"
-	}
-}
-```
-
-or render is already running
-
-```json
-{
-	"result": {
-		"action": "render",
-		"status": "running",
-		"msg": "render is already running"
-	}
-}
-```
-
-or error
-
-```json
-{
-	"result": {
-		"action": "render",
-		"status": "error",
-		"msg": "Rendering Video failed"
-	}
-}
-```
-=======
 ### MQTT APIs
 
 The following API is available when `[mqtt]` has been configured.
@@ -3076,7 +2996,6 @@
 ```
 If the payload is json encodable it will be returned as an object or array.
 Otherwise it will be a string.
->>>>>>> c22dcc18
 
 ### Websocket notifications
 Printer generated events are sent over the websocket as JSON-RPC 2.0
